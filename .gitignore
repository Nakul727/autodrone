--- conflicted
+++ resolved
@@ -1,10 +1,4 @@
-<<<<<<< HEAD
 .DS_Store
 __pycache__/
 *.pyc
-=======
-.DS_Store
-__pycache__/
-*.pyc
-*.zip
->>>>>>> 4e64efd9
+*.zip